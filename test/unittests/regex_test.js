--- conflicted
+++ resolved
@@ -1,10 +1,5 @@
-<<<<<<< HEAD
-import Regexes from '../../resources/regexes.ts';
-import regexCaptureTest from '../util/regex_util.js';
-=======
-import Regexes from '../../resources/regexes.js';
+import Regexes from '../../resources/regexes';
 import regexCaptureTest from '../helper/regex_util.js';
->>>>>>> b4a8d667
 import chai from 'chai';
 
 const { assert } = chai;
