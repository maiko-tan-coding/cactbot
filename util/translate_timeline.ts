import fs from 'fs';
import path from 'path';

import { ArgumentParser } from 'argparse';

import { Lang } from '../resources/languages';
import Options from '../ui/raidboss/raidboss_options';
<<<<<<< HEAD
import { fileURLToPath } from 'url';
=======
import { Event, Sync, Timeline } from '../ui/raidboss/timeline';

import { walkDirSync } from './file_utils';
import { findMissing } from './find_missing_timeline_translations';
>>>>>>> a1ec924b

const parser = new ArgumentParser({
  addHelp: true,
  description: 'Prints out a translated timeline, with annotations on missing texts and syncs',
});
parser.addArgument(['-l', '--locale'], {
  required: true,
  type: 'string',
  help: 'The locale to translate the timeline for, e.g. de',
});
parser.addArgument(['-t', '--timeline'], {
  required: true,
  type: 'string',
  help: 'The timeline file to match, e.g. "a12s"',
});

const rootDir = 'ui/raidboss/data';

const findTriggersFile = (shortName: string): string | undefined => {
  // strip extensions if provided.
  shortName = shortName.replace(/\.(?:[jt]s|txt)$/, '');

  let found = undefined;
  walkDirSync(rootDir, (filename) => {
    if (filename.endsWith(`${shortName}.js`) || filename.endsWith(`${shortName}.ts`))
      found = filename;
  });
  return found;
};

export const run = async (args: { locale: Lang; timeline: string }): Promise<void> => {
  if (!process.argv[1]) {
    console.error('Unable to determine current process filepath, aborting.');
    process.exit(-2);
  }
  process.chdir(path.join(path.dirname(process.argv[1]), '..'));

  const triggersFile = findTriggersFile(args.timeline);
  if (!triggersFile) {
    console.error(`Couldn\'t find '${args.timeline}', aborting.`);
    process.exit(-2);
  }

  const timelineFile = triggersFile.replace(/\.[jt]s$/, '.txt');
  if (!fs.existsSync(timelineFile)) {
    console.error(`Couldn\'t find '${timelineFile}', aborting.`);
    process.exit(-2);
  }

  const locale = args.locale;

  // Use findMissing to figure out which lines have errors on them.
  const syncErrors: { [lineNumber: number]: boolean } = {};
  const textErrors: { [lineNumber: number]: boolean } = {};
  await findMissing(triggersFile, locale, (filename: string, lineNumber: number, label: string) => {
    if (!filename.endsWith('.txt') || !lineNumber)
      return;
    if (label === 'text')
      textErrors[lineNumber] = true;
    else if (label === 'sync')
      syncErrors[lineNumber] = true;
  });

  // TODO: this block is very duplicated with a number of other scripts.
  const importPath = '../' + path.relative(process.cwd(), triggersFile).replace('.ts', '.js');
  // TODO: Fix dynamic imports in TypeScript
  // eslint-disable-next-line max-len
  // eslint-disable-next-line @typescript-eslint/no-unsafe-assignment, @typescript-eslint/no-unsafe-member-access
  const replacements = (await import(importPath)).default?.timelineReplace;
  const timelineText = fs.readFileSync(timelineFile).toString();

  // Use Timeline to figure out what the replacements will look like in game.
  const options = { ...Options, ParserLanguage: locale, TimelineLanguage: locale };
  const timeline = new Timeline(timelineText, replacements, [], [], options);
  const lineToText: { [lineNumber: number]: Event } = {};
  const lineToSync: { [lineNumber: number]: Sync } = {};
  for (const event of timeline.events) {
    if (!event.lineNumber)
      continue;
    lineToText[event.lineNumber] = event;
  }
  for (const event of timeline.syncStarts)
    lineToSync[event.lineNumber] = event;

  // Combine replaced lines with errors.
  const timelineLines = timelineText.split(/\n/);
  timelineLines.forEach((timelineLine, idx) => {
    const lineNumber = idx + 1;
    let line = timelineLine.trim();

    const lineText = lineToText[lineNumber];
    if (lineText)
      line = line.replace(` "${lineText.name}"`, ` "${lineText.text}"`);
    const lineSync = lineToSync[lineNumber];
    if (lineSync)
      line = line.replace(`sync /${lineSync.origRegexStr}/`, `sync /${lineSync.regex.source}/`);

    if (syncErrors[lineNumber])
      line += ' #MISSINGSYNC';
    if (textErrors[lineNumber])
      line += ' #MISSINGTEXT';
    console.log(line);
  });
};

if (fileURLToPath(import.meta.url) === process.argv[1]) {
  const args = parser.parseArgs() as { locale: Lang; timeline: string };
  void run(args);
}<|MERGE_RESOLUTION|>--- conflicted
+++ resolved
@@ -1,18 +1,15 @@
 import fs from 'fs';
 import path from 'path';
+import { fileURLToPath } from 'url';
 
 import { ArgumentParser } from 'argparse';
 
 import { Lang } from '../resources/languages';
 import Options from '../ui/raidboss/raidboss_options';
-<<<<<<< HEAD
-import { fileURLToPath } from 'url';
-=======
 import { Event, Sync, Timeline } from '../ui/raidboss/timeline';
 
 import { walkDirSync } from './file_utils';
 import { findMissing } from './find_missing_timeline_translations';
->>>>>>> a1ec924b
 
 const parser = new ArgumentParser({
   addHelp: true,
