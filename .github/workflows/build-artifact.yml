--- conflicted
+++ resolved
@@ -2,11 +2,6 @@
 
 on:
   push:
-<<<<<<< HEAD
-    branches:
-        - "master"
-        - "main"
-=======
     paths:
       - '.github/workflows/build-artifact.yml'
       - 'plugin/**'
@@ -25,7 +20,6 @@
       - 'util/DEPS.py'
       - 'util/fetch_deps.py'
   workflow_dispatch:
->>>>>>> a24b206c
 
 jobs:
   msbuild:
@@ -71,7 +65,7 @@
     - name: MSBuild
       run: msbuild /p:Configuration=Release /p:Platform=x64 plugin/Cactbot.sln
       shell: cmd
-    
+
     - name: Install Node Dependencies
       run: |
         npm install
